--- conflicted
+++ resolved
@@ -67,20 +67,11 @@
 set(CMAKE_C_FLAGS_RELEASE "${CMAKE_CXX_FLAGS_RELEASE}")
 set(CMAKE_C_FLAGS_RELWITHDEBINFO "${CMAKE_CXX_FLAGS_RELWITHDEBINFO}")
 
-<<<<<<< HEAD
-if(NOT CMAKE_BUILD_TYPE)
-  message(
-    FATAL_ERROR
-      "Choose the type of build by setting -DCMAKE_BUILD_TYPE=<type>, options are: Debug Release"
-    )
-endif()
-=======
 IF(NOT CMAKE_BUILD_TYPE AND NOT CMAKE_CONFIGURATION_TYPES)
 	set(DEFAULT_BUILD_TYPE "RelWithDebInfo")
 	message(STATUS "Setting build type to '${DEFAULT_BUILD_TYPE}'.")
 	set(CMAKE_BUILD_TYPE "${DEFAULT_BUILD_TYPE}" CACHE STRING "Choose the type of build." FORCE)
 ENDIF()
->>>>>>> a5c6ca16
 
 include_directories(src/include)
 include_directories(third_party/hyperloglog)
