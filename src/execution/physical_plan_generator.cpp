--- conflicted
+++ resolved
@@ -126,17 +126,13 @@
 	case LogicalOperatorType::DROP:
 	case LogicalOperatorType::PRAGMA:
 		return CreatePlan((LogicalSimple &)op);
-<<<<<<< HEAD
-    case LogicalOperatorType::INDEX_JOIN:
-        return CreatePlan((LogicalIndexJoin &)op);
-    default:
-=======
     case LogicalOperatorType::RECURSIVE_CTE:
         return CreatePlan((LogicalRecursiveCTE &)op);
     case LogicalOperatorType::CTE_REF:
         return CreatePlan((LogicalCTERef &)op);
+    case LogicalOperatorType::INDEX_JOIN:
+        return CreatePlan((LogicalIndexJoin &)op);
 	default:
->>>>>>> a5a4703a
 		throw NotImplementedException("Unimplemented logical operator type!");
 	}
 }