--- conflicted
+++ resolved
@@ -24,42 +24,30 @@
 typedef void (*aggregate_combine_t)(Vector &state, Vector &combined);
 //! The type used for finalizing hashed aggregate function payloads
 typedef void (*aggregate_finalize_t)(Vector &state, Vector &result);
+//! Binds the scalar function and creates the function data
+typedef unique_ptr<FunctionData> (*bind_aggregate_function_t)(BoundAggregateExpression &expr, ClientContext &context);
 //! The type used for the aggregate destructor method. NOTE: this method is used in destructors and MAY NOT throw.
 typedef void (*aggregate_destructor_t)(Vector &state);
 
 //! The type used for updating simple (non-grouped) aggregate functions
 typedef void (*aggregate_simple_update_t)(Vector inputs[], index_t input_count, data_ptr_t state);
 
-//! Binds the scalar function and creates the function data
-typedef unique_ptr<FunctionData> (*bind_aggregate_function_t)(BoundAggregateExpression &expr, ClientContext &context);
 
 
 class AggregateFunction : public SimpleFunction {
 public:
 	AggregateFunction(string name, vector<SQLType> arguments, SQLType return_type, aggregate_size_t state_size,
 	                  aggregate_initialize_t initialize, aggregate_update_t update, aggregate_combine_t combine,
-<<<<<<< HEAD
-	                  aggregate_finalize_t finalize, aggregate_simple_update_t simple_update = nullptr, bind_aggregate_function_t bind = nullptr)
+	                  aggregate_finalize_t finalize, aggregate_simple_update_t simple_update = nullptr, bind_aggregate_function_t bind = nullptr, aggregate_destructor_t destructor = nullptr)
 	    : SimpleFunction(name, arguments, return_type, false), state_size(state_size), initialize(initialize),
-	      update(update), combine(combine), finalize(finalize), simple_update(simple_update), bind(bind) {
-=======
-	                  aggregate_finalize_t finalize, aggregate_simple_update_t simple_update = nullptr, aggregate_destructor_t destructor = nullptr)
-	    : SimpleFunction(name, arguments, return_type, false), state_size(state_size), initialize(initialize),
-	      update(update), combine(combine), finalize(finalize), simple_update(simple_update), destructor(destructor) {
->>>>>>> 13d5bff7
+	      update(update), combine(combine), finalize(finalize), simple_update(simple_update), bind(bind), destructor(destructor) {
 	}
 
 	AggregateFunction(vector<SQLType> arguments, SQLType return_type, aggregate_size_t state_size,
 	                  aggregate_initialize_t initialize, aggregate_update_t update, aggregate_combine_t combine,
-<<<<<<< HEAD
-	                  aggregate_finalize_t finalize, aggregate_simple_update_t simple_update = nullptr, bind_aggregate_function_t bind = nullptr)
+	                  aggregate_finalize_t finalize, aggregate_simple_update_t simple_update = nullptr, bind_aggregate_function_t bind = nullptr, aggregate_destructor_t destructor = nullptr)
 	    : AggregateFunction(string(), arguments, return_type, state_size, initialize, update, combine, finalize,
-	                        simple_update, bind) {
-=======
-	                  aggregate_finalize_t finalize, aggregate_simple_update_t simple_update = nullptr, aggregate_destructor_t destructor = nullptr)
-	    : AggregateFunction(string(), arguments, return_type, state_size, initialize, update, combine, finalize,
-	                        simple_update, destructor) {
->>>>>>> 13d5bff7
+	                        simple_update, bind, destructor){
 	}
 
 	//! The hashed aggregate state sizing function
@@ -74,10 +62,11 @@
 	aggregate_finalize_t finalize;
 	//! The simple aggregate update function (may be null)
 	aggregate_simple_update_t simple_update;
+
+	//! The bind function (may be null)
+	bind_aggregate_function_t bind;
 	//! The destructor method (may be null)
 	aggregate_destructor_t destructor;
-
-	bind_aggregate_function_t bind;
 
 	bool operator==(const AggregateFunction &rhs) const {
 		return state_size == rhs.state_size && initialize == rhs.initialize && update == rhs.update &&
