--- conflicted
+++ resolved
@@ -85,9 +85,6 @@
 
 static void append_order(order_t *o, tpch_append_information *info) {
 	auto &append_info = info[ORDER];
-	if (!append_info.table) {
-		return;
-	}
 	auto &chunk = append_info.chunk;
 	append_to_append_info(append_info);
 	size_t index = chunk.size() - 1;
@@ -464,24 +461,18 @@
 	       "l_comment VARCHAR(44) NOT NULL)";
 }
 
-<<<<<<< HEAD
-void dbgen(double flt_scale, DuckDB &db, string schema, string suffix, bool only_lineitem) {
-=======
 void dbgen(double flt_scale, DuckDB &db, string schema, string suffix) {
 	unique_ptr<QueryResult> result;
->>>>>>> ea042a32
 	Connection con(db);
 	con.Query("BEGIN TRANSACTION");
 
-	if (!only_lineitem) {
-		con.Query(RegionSchema(schema, suffix));
-		con.Query(NationSchema(schema, suffix));
-		con.Query(SupplierSchema(schema, suffix));
-		con.Query(CustomerSchema(schema, suffix));
-		con.Query(PartSchema(schema, suffix));
-		con.Query(PartSuppSchema(schema, suffix));
-		con.Query(OrdersSchema(schema, suffix));
-	}
+	con.Query(RegionSchema(schema, suffix));
+	con.Query(NationSchema(schema, suffix));
+	con.Query(SupplierSchema(schema, suffix));
+	con.Query(CustomerSchema(schema, suffix));
+	con.Query(PartSchema(schema, suffix));
+	con.Query(PartSuppSchema(schema, suffix));
+	con.Query(OrdersSchema(schema, suffix));
 	con.Query(LineitemSchema(schema, suffix));
 
 	if (flt_scale == 0) {
@@ -494,11 +485,7 @@
 	DSS_HUGE rowcnt = 0;
 	DSS_HUGE i;
 	// all tables
-	if (!only_lineitem) {
-		table = (1 << CUST) | (1 << SUPP) | (1 << NATION) | (1 << REGION) | (1 << PART_PSUPP) | (1 << ORDER_LINE);
-	} else {
-		table = (1 << ORDER_LINE);
-	}
+	table = (1 << CUST) | (1 << SUPP) | (1 << NATION) | (1 << REGION) | (1 << PART_PSUPP) | (1 << ORDER_LINE);
 	force = 0;
 	insert_segments = 0;
 	delete_segments = 0;
@@ -554,33 +541,18 @@
 	tdefs[NATION].base = nations.count;
 	tdefs[REGION].base = regions.count;
 
-<<<<<<< HEAD
-
-
-	auto append_info = unique_ptr<tpch_append_information[]>(new tpch_append_information[MAX_TABLE]);
-	for (i = PART; i < MAX_TABLE; i++) {
-		append_info[i].table = nullptr;
-		auto tname = get_table_name(i);
-		if (!tname.empty()) {
-			try {
-				append_info[i].table = db.catalog->GetTable(con.context->ActiveTransaction(), schema, tname + suffix);
-			} catch(...) {/*whatever*/}
-=======
 	auto append_info = unique_ptr<tpch_append_information[]>(new tpch_append_information[REGION + 1]);
 	memset(append_info.get(), 0, sizeof(tpch_append_information) * REGION + 1);
 	for (size_t i = PART; i <= REGION; i++) {
 		auto tname = get_table_name(i);
 		if (!tname.empty()) {
 			append_info[i].table = db.catalog->GetTable(*con.context, schema, tname + suffix);
->>>>>>> ea042a32
 		}
 		append_info[i].context = con.context.get();
 	}
 
-	for (i = PART; i < MAX_TABLE; i++) {
-		if (!(table & (1 << i))) {
-			continue;
-		}
+	for (i = PART; i <= REGION; i++) {
+		if (table & (1 << i)) {
 			if (i < NATION) {
 				rowcnt = tdefs[i].base * scale;
 			} else {
@@ -588,10 +560,10 @@
 			}
 			// actually doing something
 			gen_tbl((int)i, rowcnt, append_info.get());
-
+		}
 	}
 	// flush any incomplete chunks
-	for (size_t i = PART; i < MAX_TABLE; i++) {
+	for (size_t i = PART; i <= REGION; i++) {
 		if (append_info[i].table) {
 			if (append_info[i].chunk.size() > 0) {
 				append_info[i].table->storage->Append(*append_info[i].table, *append_info[i].context,
