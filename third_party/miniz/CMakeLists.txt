cmake_policy(SET CMP0063 NEW)

<<<<<<< HEAD
add_library(miniz STATIC miniz.cpp)
=======
add_definitions(-DMINIZ_NO_ARCHIVE_APIS)
add_library(miniz STATIC miniz.c)

target_include_directories(miniz PUBLIC
    $<BUILD_INTERFACE:${CMAKE_CURRENT_SOURCE_DIR}>)
set_target_properties(miniz PROPERTIES
    EXPORT_NAME duckdb_miniz)

install(
    TARGETS miniz
    EXPORT "${DUCKDB_EXPORT_SET}"
    LIBRARY DESTINATION "${INSTALL_LIB_DIR}"
    ARCHIVE DESTINATION "${INSTALL_LIB_DIR}")
>>>>>>> 9007b5d2
<|MERGE_RESOLUTION|>--- conflicted
+++ resolved
@@ -1,10 +1,6 @@
 cmake_policy(SET CMP0063 NEW)
 
-<<<<<<< HEAD
 add_library(miniz STATIC miniz.cpp)
-=======
-add_definitions(-DMINIZ_NO_ARCHIVE_APIS)
-add_library(miniz STATIC miniz.c)
 
 target_include_directories(miniz PUBLIC
     $<BUILD_INTERFACE:${CMAKE_CURRENT_SOURCE_DIR}>)
@@ -15,5 +11,4 @@
     TARGETS miniz
     EXPORT "${DUCKDB_EXPORT_SET}"
     LIBRARY DESTINATION "${INSTALL_LIB_DIR}"
-    ARCHIVE DESTINATION "${INSTALL_LIB_DIR}")
->>>>>>> 9007b5d2
+    ARCHIVE DESTINATION "${INSTALL_LIB_DIR}")